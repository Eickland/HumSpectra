import setuptools

with open("README.md", "r", encoding="utf-8") as fh:
    long_description = fh.read()

setuptools.setup(
    name="HumSpectra",
<<<<<<< HEAD
    version="0.3.64",
=======
    version="0.3.69",
>>>>>>> b014daff
    author="Kirill",
    author_email="mnbv21228@mail.ru",
    description="Обработка спектров уф и флуоресценции",
    long_description=long_description, 
    long_description_content_type="text/markdown",
    url="https://github.com/Eickland/Descriptor-calculation-functions-for-fluorescence-and-absorption-spectra-analyses.git",
    packages=setuptools.find_packages(),
    classifiers=[ 
        "Programming Language :: Python :: 3"
    ],
    python_requires='>=3.11',  
    install_requires=[
        "numpy>=2.0.0",
        "scipy",
        "pandas",
        "matplotlib",
        "seaborn",
        "transliterate",
        "setuptools",
        "openpyxl",
        "frozendict"
    ],
)<|MERGE_RESOLUTION|>--- conflicted
+++ resolved
@@ -5,11 +5,7 @@
 
 setuptools.setup(
     name="HumSpectra",
-<<<<<<< HEAD
-    version="0.3.64",
-=======
-    version="0.3.69",
->>>>>>> b014daff
+    version="0.3.71",
     author="Kirill",
     author_email="mnbv21228@mail.ru",
     description="Обработка спектров уф и флуоресценции",
