import setuptools

with open("README.md", "r", encoding="utf-8") as fh:
    long_description = fh.read()

setuptools.setup(
    name="HumSpectra",
<<<<<<< HEAD
    version="0.3.21",
=======
    version="0.3.23",
>>>>>>> 47dbcb09
    author="Kirill",
    author_email="mnbv21228@mail.ru",
    description="Обработка спектров уф и флуоресценции",
    long_description=long_description, 
    long_description_content_type="text/markdown",
    url="https://github.com/Eickland/Descriptor-calculation-functions-for-fluorescence-and-absorption-spectra-analyses.git",
    packages=setuptools.find_packages(),
    classifiers=[ 
        "Programming Language :: Python :: 3"
    ],
    python_requires='>=3.11',  
    install_requires=[
        "numpy>=2.0.0",
        "scipy",
        "pandas",
        "matplotlib",
        "seaborn",
        "transliterate",
        "setuptools",
        "openpyxl",
        "frozendict"
    ],
)<|MERGE_RESOLUTION|>--- conflicted
+++ resolved
@@ -5,11 +5,7 @@
 
 setuptools.setup(
     name="HumSpectra",
-<<<<<<< HEAD
-    version="0.3.21",
-=======
     version="0.3.23",
->>>>>>> 47dbcb09
     author="Kirill",
     author_email="mnbv21228@mail.ru",
     description="Обработка спектров уф и флуоресценции",
