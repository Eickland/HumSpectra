--- conflicted
+++ resolved
@@ -5,11 +5,7 @@
 
 setuptools.setup(
     name="HumSpectra",
-<<<<<<< HEAD
-    version="0.1.40_alpha",
-=======
     version="0.1.41_alpha",
->>>>>>> 3f5421bd
     author="Kirill",
     author_email="mnbv21228@mail.ru",
     description="Обработка спектров уф и флуоресценции",
